--- conflicted
+++ resolved
@@ -256,22 +256,7 @@
             const { userPositions } = await dlmmPool.getPositionsByUserAndLbPair(this.wallet.getPublicKey());
             const existingPosition = userPositions?.[0];
             if (existingPosition) {
-<<<<<<< HEAD
-                // Add to existing position - NOTE - max and min bind Id MUST be the same as the existing position
-                tx = await dlmmPool.addLiquidityByStrategy({
-                    positionPubKey: existingPosition.publicKey,
-                    user: this.wallet.getPublicKey(),
-                    totalXAmount,
-                    totalYAmount,
-                    strategy: {
-                        maxBinId: existingPosition.positionData.positionBinData[existingPosition.positionData.positionBinData.length - 1].binId,
-                        minBinId: existingPosition.positionData.positionBinData[0].binId,
-                        strategyType: StrategyType.SpotBalanced,
-                    },
-                });
-=======
                 throw new Error('Edwin does not support adding liquidity to existing positions');
->>>>>>> 680725fb
             } else {
                 // Create new position
                 newBalancePosition = Keypair.generate();
@@ -343,8 +328,7 @@
             });
 
             // Send and confirm transaction
-            const prioritizedTx = await this.wallet.getIncreasedTransactionPriorityFee(connection, claimFeeTx);
-            const signature = await this.wallet.sendTransaction(connection, prioritizedTx, [this.wallet.getSigner()]);
+            const signature = await this.wallet.sendTransaction(connection, claimFeeTx, [this.wallet.getSigner()]);
             await this.wallet.waitForConfirmationGracefully(connection, signature);
             
             // Get updated position data after claiming
