import { Pool, EthereumTransactionTypeExtended } from '@aave/contract-helpers';
import { AaveV3Base } from '@bgd-labs/aave-address-book';
import { ethers, providers } from 'ethers';
import { EdwinEVMWallet } from '../../edwin-core/wallets/evm_wallet';
import {
    type ILendingProtocol,
    type SupplyParams,
    type WithdrawParams,
    type SupportedChain,
    type SupportedEVMChain,
} from '../../types';

export class AaveProtocol implements ILendingProtocol {
    public supportedChains: SupportedChain[] = ['base'];
    private wallet: EdwinEVMWallet;

    constructor(wallet: EdwinEVMWallet) {
        this.wallet = wallet;
    }

    async getPortfolio(): Promise<string> {
        return '';
    }

    private getAaveChain(chain: SupportedChain): SupportedEVMChain {
        if (!this.supportedChains.includes(chain)) {
            throw new Error(`Chain ${chain} is not supported by Aave protocol`);
        }
        return chain as SupportedEVMChain;
    }

    private async submitTransaction(
        provider: providers.Provider,
        wallet: ethers.Wallet,
        tx: EthereumTransactionTypeExtended
    ): Promise<ethers.providers.TransactionResponse> {
        try {
            const extendedTxData = await tx.tx();
            const { from, ...txData } = extendedTxData;
            return await wallet.sendTransaction(txData);
        } catch (error: any) {
            // Check if error contains gas estimation error details
            if (error.code === 'UNPREDICTABLE_GAS_LIMIT') {
                const reason = error.error?.body ? JSON.parse(error.error.body).error.message : error.reason;
                throw new Error(`Transaction failed: ${reason}`);
            }
            throw error;
        }
    }

    async supply(params: SupplyParams): Promise<string> {
        const { chain, amount, asset } = params;
<<<<<<< HEAD
        edwinLogger.info(`Calling the inner AAVE logic to supply ${amount} ${asset}`);

=======
        console.log(`Calling the inner AAVE logic to supply ${amount} ${asset}`);
        if (!asset) {
            throw new Error('Asset is required');
        }
        if (!amount) {
            throw new Error('Amount is required');
        }
>>>>>>> 3fe10904
        try {
            const aaveChain = this.getAaveChain(chain);
            this.wallet.switchChain(aaveChain);
            edwinLogger.info(`Switched to chain: ${chain}`);
            const walletClient = this.wallet.getWalletClient(aaveChain);
            edwinLogger.info(`Got wallet client for chain: ${chain}`);

            // Log the RPC URL from the transport
            edwinLogger.info(`Transport RPC URL: ${walletClient.transport.url}`);
            const provider = new providers.JsonRpcProvider(walletClient.transport.url);
            edwinLogger.info(`Created ethers provider`);

            const ethers_wallet = this.wallet.getEthersWallet(walletClient, provider);
            ethers_wallet.connect(provider);
            edwinLogger.info(`Created ethers wallet`);

            const pool = new Pool(ethers_wallet.provider, {
                POOL: AaveV3Base.POOL,
                WETH_GATEWAY: AaveV3Base.WETH_GATEWAY,
            });
            // todo extend to more chains
            edwinLogger.info(`Initialized Aave Pool with contract: ${AaveV3Base.POOL}`);

            // Get the reserve address for the input asset
            const assetKey = Object.keys(AaveV3Base.ASSETS).find(key => key.toLowerCase() === asset.toLowerCase());

            if (!assetKey) {
                throw new Error(`Unsupported asset: ${asset}`);
            }
            // check assetKey is in ASSETS
            if (!AaveV3Base.ASSETS[assetKey as keyof typeof AaveV3Base.ASSETS]) {
                throw new Error(`Unsupported asset: ${asset}`);
            }
            const reserve = AaveV3Base.ASSETS[assetKey as keyof typeof AaveV3Base.ASSETS].UNDERLYING;

            if (!reserve) {
                throw new Error(`Unsupported asset: ${asset}`);
            }

            edwinLogger.info(`Reserve: ${reserve}`);
            // Prepare supply parameters
            const supplyParams = {
                user: walletClient.account?.address as string,
                reserve: reserve, // The address of the reserve
                amount: amount,
            };

            edwinLogger.info(`Prepared supply params:`, supplyParams);

            // Get supply transaction
            const txs = await pool.supply(supplyParams);

            edwinLogger.info(`Generated ${txs.length} supply transaction(s)`);

            // Send some example read transaction to assert the provider and the connection
            const balance = await provider.getBalance(walletClient.account?.address as string);
            edwinLogger.info(`Balance: ${balance}`);

            // Submit the transactions
            if (txs && txs.length > 0) {
                edwinLogger.info(`Submitting supply transactions`);
                const results = [];
                for (const tx of txs) {
                    const result = await this.submitTransaction(ethers_wallet.provider, ethers_wallet, tx);
                    results.push(result);
                }
                // Return the last transaction
                const finalTx = results[results.length - 1];
                return (
                    'Successfully supplied ' +
                    params.amount +
                    ' ' +
                    params.asset +
                    ' to Aave, transaction signature: ' +
                    finalTx.hash
                );
            } else {
                throw new Error('No transaction generated from Aave Pool');
            }
        } catch (error: unknown) {
            edwinLogger.error('Aave supply error:', error);
            const message = error instanceof Error ? error.message : String(error);
            throw new Error(`Aave supply failed: ${message}`);
        }
    }

    async withdraw(params: WithdrawParams): Promise<string> {
        const { amount, asset } = params;
        edwinLogger.info(`Calling the inner AAVE logic to withdraw ${amount} ${asset}`);
        try {
            throw new Error('Not implemented');
        } catch (error: unknown) {
            edwinLogger.error('Aave withdraw error:', error);
            const message = error instanceof Error ? error.message : String(error);
            throw new Error(`Aave withdraw failed: ${message}`);
        }
    }
}<|MERGE_RESOLUTION|>--- conflicted
+++ resolved
@@ -50,18 +50,13 @@
 
     async supply(params: SupplyParams): Promise<string> {
         const { chain, amount, asset } = params;
-<<<<<<< HEAD
         edwinLogger.info(`Calling the inner AAVE logic to supply ${amount} ${asset}`);
-
-=======
-        console.log(`Calling the inner AAVE logic to supply ${amount} ${asset}`);
         if (!asset) {
             throw new Error('Asset is required');
         }
         if (!amount) {
             throw new Error('Amount is required');
         }
->>>>>>> 3fe10904
         try {
             const aaveChain = this.getAaveChain(chain);
             this.wallet.switchChain(aaveChain);
